import logging
import textwrap
from typing import Any, Dict, List

from aiogram import Router, F, types
from aiogram.filters import Command
from aiogram.types import InlineKeyboardMarkup, InlineKeyboardButton

from controler import Controller  # Импорт вашего Controller


# Логгер для модуля
logger = logging.getLogger(__name__)

# Создаём маршрутизатор
bot_router = Router()

# Инициализация Controller
controller = Controller()


def _truncate(value: str, length: int) -> str:
    """Короткая обёртка для безопасного усечения строк."""
    if value is None:
        return ""
    s = str(value)
    return s if len(s) <= length else s[: max(0, length - 1)] + "…"


def get_main_keyboard() -> InlineKeyboardMarkup:
    """Создаёт основную inline-клавиатуру для бота."""
    keyboard = InlineKeyboardMarkup(inline_keyboard=[
        [
            InlineKeyboardButton(text="Таблица", callback_data="show_table"),
            InlineKeyboardButton(text="Начать новое заполнение", callback_data="new_entry"),
        ],
        [InlineKeyboardButton(text="Инструкция", callback_data="instructions")]
    ])
    return keyboard


def _format_records_table(records: List[Dict[str, Any]]) -> str:
    """Форматирует список записей в текстовую таблицу.

    Ожидаемый формат записи - словарь с ключами: ssid, bssid, frequency, rssi,
    channel_bandwidth, timestamp, capabilities.
    """
    header = (
        "📊 Таблица WiFi-сетей:\n\n"
        f"{'SSID':<20} {'BSSID':<18} {'Частота':<10} {'RSSI':<8} {'Канал':<10} {'Время':<15} {'Капабилити':<20}\n"
    )
    lines = [header, "-" * 100 + "\n"]

    for rec in records:
        ssid = _truncate(rec.get("ssid", ""), 19)
        bssid = _truncate(rec.get("bssid", ""), 17)
        frequency = _truncate(rec.get("frequency", ""), 10)
        rssi = _truncate(rec.get("rssi", ""), 8)
        channel = _truncate(rec.get("channel_bandwidth", ""), 10)
        timestamp = _truncate(rec.get("timestamp", ""), 15)
        capabilities = _truncate(rec.get("capabilities", ""), 19)

        lines.append(
            f"{ssid:<20} {bssid:<18} {frequency:<10} {rssi:<8} {channel:<10} {timestamp:<15} {capabilities:<20}\n"
        )

    return "".join(lines)


# Обработчик команды /start
<<<<<<< HEAD
@bot_router.message(Command("start"))
async def cmd_start(message: types.Message):
=======
@handlers_router.message(Command("start"))
async def cmd_start(message: types.Message) -> None:
    """Приветственное сообщение с основной клавиатурой."""
>>>>>>> d15275f4
    welcome_text = (
        "Добро пожаловать в WiFi Data Bot! 🌐\n"
        "Я помогаю собирать и хранить данные о WiFi-сетях.\n"
        "Используйте кнопки ниже для работы с ботом:"
    )
    await message.answer(welcome_text, reply_markup=get_main_keyboard())


# Обработчик кнопки "Таблица"
<<<<<<< HEAD
@bot_router.callback_query(F.data == "show_table")
async def show_table(callback: types.CallbackQuery):
=======
@handlers_router.callback_query(F.data == "show_table")
async def show_table(callback: types.CallbackQuery) -> None:
    """Отправляет пользователю текстовую таблицу со всеми записями.

    NOTE: контроллер должен предоставлять метод `db.read_all()` возвращающий
    список словарей-записей. Если этого метода нет, оставлен TODO.
    """
>>>>>>> d15275f4
    try:
        records = controller.db.read_all()  # TODO: Реализуйте read_all() в WiFiDB, если его нет
    except Exception as exc:
        logger.exception("Failed to read records from DB")
        await callback.message.answer(f"Ошибка при получении таблицы: {exc}")
        await callback.answer()
        return

    if not records:
        await callback.message.answer("Таблица пуста. Добавьте данные через 'Начать новое заполнение'.")
        await callback.answer()
        return

    table_text = _format_records_table(records)
    await callback.message.answer(table_text, reply_markup=get_main_keyboard())
    await callback.answer()


# Обработчик кнопки "Начать новое заполнение"
<<<<<<< HEAD
@bot_router.callback_query(F.data == "new_entry")
async def start_new_entry(callback: types.CallbackQuery):
    await callback.message.answer(
        "📝 Введите данные WiFi-сети в формате JSON, например:\n"
=======
@handlers_router.callback_query(F.data == "new_entry")
async def start_new_entry(callback: types.CallbackQuery) -> None:
    """Просит пользователя прислать JSON с данными о WiFi-сети."""
    example = (
>>>>>>> d15275f4
        '{"bssid": "00:11:22:33:44:55", "frequency": 2412, "rssi": -50, '
        '"ssid": "MyWiFi", "timestamp": 1698115200, "channel_bandwidth": "20MHz", '
        '"capabilities": "WPA2-PSK"}'
    )
    await callback.message.answer(
        "📝 Введите данные WiFi-сети в формате JSON, например:\n" + example
    )

    # В оригинальном коде использовалась установка кнопки меню — это не обязательно,
    # но оставляем попытку установить её безопасно, чтобы не ломать UX у некоторых клиентов.
    try:
        await callback.message.bot.set_chat_menu_button(
            chat_id=callback.message.chat.id,
            menu_button=types.MenuButtonCommands(),
        )
    except Exception:
        # Не фатальная ошибка — просто логируем
        logger.debug("Не удалось установить chat menu button", exc_info=True)

    await callback.answer()


# Обработчик текстового ввода для новой записи
<<<<<<< HEAD
@bot_router.message()
async def process_new_entry(message: types.Message):
=======
@handlers_router.message()
async def process_new_entry(message: types.Message) -> None:
    """Обрабатывает текстовое сообщение как JSON-пэйлоад и сохраняет сеть через Controller.

    В этой реализации мы явно парсим JSON и вызываем методы контроллера
    `parse_json`, `build_network`, `save_network` чтобы иметь контроль над ошибками
    и возвращаемым кодом.
    """
    payload_text = message.text or ""

    try:
        data = controller.parse_json(payload_text)
    except ValueError as ve:
        logger.debug("Invalid JSON received from user", exc_info=True)
        await message.answer(f"❌ Некорректный JSON: {ve}", reply_markup=get_main_keyboard())
        return

    try:
        network = controller.build_network(data)
    except (KeyError, TypeError, ValueError) as e:
        logger.debug("Invalid network data", exc_info=True)
        await message.answer(f"❌ Неверные данные сети: {e}", reply_markup=get_main_keyboard())
        return

>>>>>>> d15275f4
    try:
        saved = controller.save_network(network)
    except Exception as e:
        logger.exception("DB error when saving network")
        await message.answer(f"❌ Ошибка при сохранении в БД: {e}", reply_markup=get_main_keyboard())
        return

    if saved:
        await message.answer("✅ Данные успешно сохранены в таблицу!", reply_markup=get_main_keyboard())
    else:
        await message.answer("❌ Не удалось сохранить данные в БД.", reply_markup=get_main_keyboard())


# Обработчик кнопки "Инструкция"
<<<<<<< HEAD
@bot_router.callback_query(F.data == "instructions")
async def show_instructions(callback: types.CallbackQuery):
    instructions = (
        "📚 **Инструкция по использованию WiFi Data Bot**\n\n"
        "Этот бот предназначен для сбора и хранения данных о WiFi-сетях. "
        "Вы можете добавлять данные о сетях, просматривать их в таблице и получать информацию о функционале.\n\n"
        "**Функционал бота:**\n"
        "- **Таблица**: Показывает все сохранённые данные о WiFi-сетях в формате таблицы.\n"
        "- **Начать новое заполнение**: Позволяет добавить новую WiFi-сеть, отправив данные в формате JSON.\n"
        "- **Инструкция**: Выводит это сообщение.\n\n"
        "**Как заполнить таблицу:**\n"
        "1. Нажмите 'Начать новое заполнение'.\n"
        "2. Отправьте данные в формате JSON, например:\n"
        "   ```json\n"
        '   {"bssid": "00:11:22:33:44:55", "frequency": 2412, "rssi": -50, '
        '   "ssid": "MyWiFi", "timestamp": 1698115200, "channel_bandwidth": "20MHz", '
        '   "capabilities": "WPA2-PSK"}\n'
        "   ```\n"
        "3. Данные будут сохранены в базу и добавлены в таблицу.\n\n"
        "**Обозначения в таблице:**\n"
        "- **SSID**: Имя WiFi-сети.\n"
        "- **BSSID**: MAC-адрес точки доступа.\n"
        "- **Частота**: Частота в МГц (например, 2412 для 2.4 ГГц).\n"
        "- **RSSI**: Уровень сигнала в дБм (например, -50).\n"
        "- **Канал**: Ширина канала (например, 20MHz).\n"
        "- **Время**: Время обнаружения (Unix timestamp).\n"
        "- **Капабилити**: Поддерживаемые протоколы (например, WPA2-PSK).\n\n"
        "Если возникли ошибки, проверьте формат JSON или свяжитесь с разработчиком."
=======
@handlers_router.callback_query(F.data == "instructions")
async def show_instructions(callback: types.CallbackQuery) -> None:
    """Отправляет подробную инструкцию пользователю."""
    instructions = textwrap.dedent(
        """
        📚 *Инструкция по использованию WiFi Data Bot*

        Этот бот предназначен для сбора и хранения данных о WiFi-сетях.
        Вы можете добавлять данные о сетях, просматривать их в таблице и получать информацию о функционале.

        *Функционал бота:*
        - *Таблица*: Показывает все сохранённые данные о WiFi-сетях в формате таблицы.
        - *Начать новое заполнение*: Позволяет добавить новую WiFi-сеть, отправив данные в формате JSON.
        - *Инструкция*: Выводит это сообщение.

        *Как заполнить таблицу:*
        1. Нажмите 'Начать новое заполнение'.
        2. Отправьте данные в формате JSON, например:

           ```json
           {"bssid": "00:11:22:33:44:55", "frequency": 2412, "rssi": -50,
            "ssid": "MyWiFi", "timestamp": 1698115200, "channel_bandwidth": "20MHz",
            "capabilities": "WPA2-PSK"}
           ```

        3. Данные будут сохранены в базу и добавлены в таблицу.

        *Обозначения в таблице:*
        - *SSID*: Имя WiFi-сети.
        - *BSSID*: MAC-адрес точки доступа.
        - *Частота*: Частота в МГц (например, 2412 для 2.4 ГГц).
        - *RSSI*: Уровень сигнала в дБм (например, -50).
        - *Канал*: Ширина канала (например, 20MHz).
        - *Время*: Время обнаружения (Unix timestamp).
        - *Капабилити*: Поддерживаемые протоколы (например, WPA2-PSK).

        Если возникли ошибки, проверьте формат JSON или свяжитесь с разработчиком.
        """
>>>>>>> d15275f4
    )

    await callback.message.answer(instructions, parse_mode="Markdown", reply_markup=get_main_keyboard())
    await callback.answer()<|MERGE_RESOLUTION|>--- conflicted
+++ resolved
@@ -68,14 +68,8 @@
 
 
 # Обработчик команды /start
-<<<<<<< HEAD
 @bot_router.message(Command("start"))
 async def cmd_start(message: types.Message):
-=======
-@handlers_router.message(Command("start"))
-async def cmd_start(message: types.Message) -> None:
-    """Приветственное сообщение с основной клавиатурой."""
->>>>>>> d15275f4
     welcome_text = (
         "Добро пожаловать в WiFi Data Bot! 🌐\n"
         "Я помогаю собирать и хранить данные о WiFi-сетях.\n"
@@ -85,18 +79,13 @@
 
 
 # Обработчик кнопки "Таблица"
-<<<<<<< HEAD
 @bot_router.callback_query(F.data == "show_table")
-async def show_table(callback: types.CallbackQuery):
-=======
-@handlers_router.callback_query(F.data == "show_table")
 async def show_table(callback: types.CallbackQuery) -> None:
     """Отправляет пользователю текстовую таблицу со всеми записями.
 
     NOTE: контроллер должен предоставлять метод `db.read_all()` возвращающий
     список словарей-записей. Если этого метода нет, оставлен TODO.
     """
->>>>>>> d15275f4
     try:
         records = controller.db.read_all()  # TODO: Реализуйте read_all() в WiFiDB, если его нет
     except Exception as exc:
@@ -116,17 +105,10 @@
 
 
 # Обработчик кнопки "Начать новое заполнение"
-<<<<<<< HEAD
 @bot_router.callback_query(F.data == "new_entry")
-async def start_new_entry(callback: types.CallbackQuery):
-    await callback.message.answer(
-        "📝 Введите данные WiFi-сети в формате JSON, например:\n"
-=======
-@handlers_router.callback_query(F.data == "new_entry")
 async def start_new_entry(callback: types.CallbackQuery) -> None:
     """Просит пользователя прислать JSON с данными о WiFi-сети."""
     example = (
->>>>>>> d15275f4
         '{"bssid": "00:11:22:33:44:55", "frequency": 2412, "rssi": -50, '
         '"ssid": "MyWiFi", "timestamp": 1698115200, "channel_bandwidth": "20MHz", '
         '"capabilities": "WPA2-PSK"}'
@@ -150,11 +132,7 @@
 
 
 # Обработчик текстового ввода для новой записи
-<<<<<<< HEAD
 @bot_router.message()
-async def process_new_entry(message: types.Message):
-=======
-@handlers_router.message()
 async def process_new_entry(message: types.Message) -> None:
     """Обрабатывает текстовое сообщение как JSON-пэйлоад и сохраняет сеть через Controller.
 
@@ -178,7 +156,6 @@
         await message.answer(f"❌ Неверные данные сети: {e}", reply_markup=get_main_keyboard())
         return
 
->>>>>>> d15275f4
     try:
         saved = controller.save_network(network)
     except Exception as e:
@@ -193,37 +170,7 @@
 
 
 # Обработчик кнопки "Инструкция"
-<<<<<<< HEAD
 @bot_router.callback_query(F.data == "instructions")
-async def show_instructions(callback: types.CallbackQuery):
-    instructions = (
-        "📚 **Инструкция по использованию WiFi Data Bot**\n\n"
-        "Этот бот предназначен для сбора и хранения данных о WiFi-сетях. "
-        "Вы можете добавлять данные о сетях, просматривать их в таблице и получать информацию о функционале.\n\n"
-        "**Функционал бота:**\n"
-        "- **Таблица**: Показывает все сохранённые данные о WiFi-сетях в формате таблицы.\n"
-        "- **Начать новое заполнение**: Позволяет добавить новую WiFi-сеть, отправив данные в формате JSON.\n"
-        "- **Инструкция**: Выводит это сообщение.\n\n"
-        "**Как заполнить таблицу:**\n"
-        "1. Нажмите 'Начать новое заполнение'.\n"
-        "2. Отправьте данные в формате JSON, например:\n"
-        "   ```json\n"
-        '   {"bssid": "00:11:22:33:44:55", "frequency": 2412, "rssi": -50, '
-        '   "ssid": "MyWiFi", "timestamp": 1698115200, "channel_bandwidth": "20MHz", '
-        '   "capabilities": "WPA2-PSK"}\n'
-        "   ```\n"
-        "3. Данные будут сохранены в базу и добавлены в таблицу.\n\n"
-        "**Обозначения в таблице:**\n"
-        "- **SSID**: Имя WiFi-сети.\n"
-        "- **BSSID**: MAC-адрес точки доступа.\n"
-        "- **Частота**: Частота в МГц (например, 2412 для 2.4 ГГц).\n"
-        "- **RSSI**: Уровень сигнала в дБм (например, -50).\n"
-        "- **Канал**: Ширина канала (например, 20MHz).\n"
-        "- **Время**: Время обнаружения (Unix timestamp).\n"
-        "- **Капабилити**: Поддерживаемые протоколы (например, WPA2-PSK).\n\n"
-        "Если возникли ошибки, проверьте формат JSON или свяжитесь с разработчиком."
-=======
-@handlers_router.callback_query(F.data == "instructions")
 async def show_instructions(callback: types.CallbackQuery) -> None:
     """Отправляет подробную инструкцию пользователю."""
     instructions = textwrap.dedent(
@@ -261,7 +208,6 @@
 
         Если возникли ошибки, проверьте формат JSON или свяжитесь с разработчиком.
         """
->>>>>>> d15275f4
     )
 
     await callback.message.answer(instructions, parse_mode="Markdown", reply_markup=get_main_keyboard())
