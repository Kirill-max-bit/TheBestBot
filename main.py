import asyncio
import os
from loguru import logger
from dotenv import load_dotenv, find_dotenv
from aiogram import Bot, Dispatcher
from aiogram.client.default import DefaultBotProperties

<<<<<<< HEAD
load_dotenv(find_dotenv())
TOKEN = os.getenv("TOKEN")

async def main():
    logger.add("file.log",
               format="{time:YYYY-MM-DD at HH:mm:ss} | {level} | {message}",
               rotation="3 days",
               backtrace=True,
               diagnose=True)

    bot = Bot(token=TOKEN, default=DefaultBotProperties(parse_mode="HTML"))
    dp = Dispatcher()
    
    logger.info("Бот запущен")
    try:
        await dp.start_polling(bot)
    finally:
        await bot.session.close()
        logger.info("Бот остановлен")
=======
from bot import build_application
from logconfig import setup_logging



def main() -> None:
	setup_logging()
	LOG = logging.getLogger(__name__)

	token = os.environ.get("BOT_TOKEN") or "REPLACE_WITH_YOUR_BOT_TOKEN"
	if not token or token.startswith("REPLACE"):
		LOG.error("Установите переменную окружения BOT_TOKEN и перезапустите бота.")
		return

	app = build_application(token)
	LOG.info("Запуск бота...")
	app.run_polling()
>>>>>>> b4db4d2c


if __name__ == "__main__":
	main()
<|MERGE_RESOLUTION|>--- conflicted
+++ resolved
@@ -4,10 +4,13 @@
 from dotenv import load_dotenv, find_dotenv
 from aiogram import Bot, Dispatcher
 from aiogram.client.default import DefaultBotProperties
+from private_chat import anketa
+from group_chat import setup_group_handlers
+from channel import setup_channel_handlers
 
-<<<<<<< HEAD
 load_dotenv(find_dotenv())
 TOKEN = os.getenv("TOKEN")
+
 
 async def main():
     logger.add("file.log",
@@ -18,33 +21,17 @@
 
     bot = Bot(token=TOKEN, default=DefaultBotProperties(parse_mode="HTML"))
     dp = Dispatcher()
-    
+
+    anketa(dp)
+    setup_group_handlers(dp)
+    setup_channel_handlers(dp, bot)
+
     logger.info("Бот запущен")
     try:
         await dp.start_polling(bot)
     finally:
         await bot.session.close()
         logger.info("Бот остановлен")
-=======
-from bot import build_application
-from logconfig import setup_logging
 
-
-
-def main() -> None:
-	setup_logging()
-	LOG = logging.getLogger(__name__)
-
-	token = os.environ.get("BOT_TOKEN") or "REPLACE_WITH_YOUR_BOT_TOKEN"
-	if not token or token.startswith("REPLACE"):
-		LOG.error("Установите переменную окружения BOT_TOKEN и перезапустите бота.")
-		return
-
-	app = build_application(token)
-	LOG.info("Запуск бота...")
-	app.run_polling()
->>>>>>> b4db4d2c
-
-
-if __name__ == "__main__":
-	main()
+if __name__ == '__main__':
+    asyncio.run(main())